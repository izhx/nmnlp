--- conflicted
+++ resolved
@@ -39,27 +39,15 @@
                                bidirectional, **pgn)
         self.output_dim = hidden_size * 2 if bidirectional else hidden_size
 
-<<<<<<< HEAD
-    def forward(self, inputs, lengths, domain_id=None, domain_emb=None):
-        inputs = pack_padded_sequence(inputs,
-                                      lengths,
-                                      batch_first=self.lstm.batch_first,
-                                      enforce_sorted=False)
+    def forward(self, inputs, lengths=None, domain_id=None, domain_emb=None):  # pylint:disable=arguments-differ
+        if lengths is not None:
+            inputs = pack_padded_sequence(
+                inputs, lengths, batch_first=self.lstm.batch_first, enforce_sorted=False)
+
         if domain_id is not None:
             feat, _ = self.lstm(inputs, domain_id=domain_id)
         elif domain_emb is not None:
             feat, _ = self.lstm(inputs, domain_emb=domain_emb)
-=======
-    def forward(self, inputs, lengths=None, **kwargs):  # pylint:disable=arguments-differ
-        if lengths is not None:
-            inputs = pack_padded_sequence(
-                inputs, lengths, batch_first=self.lstm.batch_first, enforce_sorted=False)
-
-        if 'domain_id' in kwargs:
-            feat, _ = self.lstm(inputs, domain_id=kwargs['domain_id'])
-        elif 'domain_emb' in kwargs:
-            feat, _ = self.lstm(inputs, domain_emb=kwargs['domain_emb'])
->>>>>>> 26ce2c64
         else:
             feat, _ = self.lstm(inputs)  # -> [N,L,C]
 
